--- conflicted
+++ resolved
@@ -3,6 +3,7 @@
 
 #include <cmath>
 #include <gmpxx.h>
+#include <iostream>
 #include <string>
 
 #include "utils.hpp"
@@ -12,9 +13,9 @@
 
 inline mpf_class gmp_abs(const mpf_class& x) { return sgn<mpf_class>(x) * x; }
 
-// computes 
+// computes
 inline mpf_class gmp_pi() {
-    long int tol_exp = std::log10(2)*mpf_get_default_prec();
+    long int tol_exp = std::log10(2) * mpf_get_default_prec();
     mpf_class tol("1e-" + std::to_string(tol_exp));
     mpf_class three("3");
     mpf_class lasts("0");
@@ -98,13 +99,13 @@
 }
 
 inline mpf_class gmp_leq(const mpf_class& lhs, const mpf_class& rhs) {
-    long int tol_exp = std::log10(2)*lhs.get_prec();
+    long int tol_exp = std::log10(2) * lhs.get_prec();
     mpf_class tol = mpf_class("1e-" + std::to_string(tol_exp));
     return (lhs < rhs) || (abs(lhs - rhs) < tol);
 }
 
 inline mpf_class gmp_geq(const mpf_class& lhs, const mpf_class& rhs) {
-    long int tol_exp = std::log10(2)*lhs.get_prec();
+    long int tol_exp = std::log10(2) * lhs.get_prec();
     mpf_class tol = mpf_class("1e-" + std::to_string(tol_exp));
     return (lhs > rhs) || (abs(lhs - rhs) < tol);
 }
@@ -177,11 +178,11 @@
     return result;
 }
 
-//TODO improve accuracy of sin and cos by expanding about pi/2, pi/3, pi/4, and pi/6
-//depending on the input angle. 
+// TODO improve accuracy of sin and cos by expanding about pi/2, pi/3, pi/4, and
+// pi/6 depending on the input angle.
 inline mpf_class sin(const mpf_class& theta) {
     long int initial_prec = theta.get_prec();
-    long int tol_exp = std::log10(2)*initial_prec;
+    long int tol_exp = std::log10(2) * initial_prec;
     mpf_class phi = reduce_angle(theta);
     mpz_class i(1);
     mpf_class lasts(0);
@@ -200,10 +201,9 @@
     return s;
 }
 
-
 inline mpf_class cos(const mpf_class& theta) {
     long int initial_prec = theta.get_prec();
-    long int tol_exp = std::log10(2)*theta.get_prec();
+    long int tol_exp = std::log10(2) * theta.get_prec();
     mpf_class phi = reduce_angle(theta);
     mpz_class i(0);
     mpf_class lasts(0);
@@ -222,50 +222,20 @@
     return s;
 }
 
-<<<<<<< HEAD
-=======
-inline mpf_class exp(const mpf_class& x, const mpf_class& tol = TOL) {
+inline mpf_class exp(const mpf_class& x) {
     // TODO: fix stability issue when x negative
-
+    long int tol_exp = std::log10(2) * x.get_prec();
     mpz_class i = 0;
     mpf_class s = 1;
-
-/*
-    mpf_class lasts = 0;
-    mpf_class fact = 1;
-    mpf_class num = 1;
-    while (abs(s - lasts) > tol) {
-        lasts = s;
-        i += 1;
-        fact *= i;
-        num *= x;
-        s += num / fact;
-    }
-*/
-
     mpf_class term = 1;
-
-    while (abs(term) > tol) {
+    while (gmp_abs(term) > mpf_class("1e-" + std::to_string(tol_exp))) {
         i += 1;
         term *= x;
         term /= i;
         s += term;
-        if (i % 10 == 0) {
-            std::cerr << term << std::endl;
-        }
-    }
-    std::cerr << "exp ended at term " << i << std::endl;
-    std::cerr << i.get_prec() << ' ' << s.get_prec() << ' ' << term.get_prec() << std::endl;
-
-    return s;
-}
-
-inline mpf_class abs(const complex<mpf_class>& z) {
-    return sqrt(z.real() * z.real() + z.imag() * z.imag());
-}
-
-inline mpf_class abs(const mpf_class& x) { return sgn<mpf_class>(x) * x; }
->>>>>>> 1939c1bb
+    }
+    return s;
+}
 
 inline mpf_class sqrt(const mpf_class& x) {
     mpf_class output;
