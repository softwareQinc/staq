--- conflicted
+++ resolved
@@ -1,13 +1,11 @@
-<<<<<<< HEAD
+Pre-release
+    - Added grid synth rotation synthesizer algorithm, requires GNU MP.
+      Disabled by default, to enable, pass `-DBUILD_GRID_SYNTH=ON` to `CMake`.
+      When enabled, builds `staq_grid_synth` and `staq_qasm_synth`.
+
 Version 3.2.3 - 14 August 2023
     - Minor bugfix in pystaq setup.py that prevented pip install from remote
     - Docker update, see the ["docker/"] directory
-=======
-Pre-release
-    - Added grid synth rotation synthesizer algorithm, requires GNU MP.
-      Disabled by default, to enable, pass `-DBUILD_GRID_SYNTH=ON` to `CMake`.
-      When enabled, builds `staq_grid_synth`.
->>>>>>> e0dfa660
 
 Version 3.2.2 - 12 June 2023
     - This is a maintenance release
